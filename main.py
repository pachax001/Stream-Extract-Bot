import os
import asyncio
from pyrogram import Client
from config import Config
from helpers.logger import logger
import datetime
import pytz
from pyrogram.types import User

async def edit_restart_message(app):
    
    # This function edits a restart message if it exists
    try:
        current_time = datetime.datetime.now(pytz.timezone('Asia/Kolkata'))
        date_formatted = current_time.strftime("%d/%m/%y")
        time_formatted = current_time.strftime("%I:%M:%S %p")
<<<<<<< HEAD
        version = "v1.0.1.d"
=======
        version = "v1.0.4.m"
>>>>>>> b1d2b20b
        restart_message = f"⌬ Restarted Successfully!\n┠ Date: {date_formatted}\n┠ Time: {time_formatted}\n┠ TimeZone: Asia/Kolkata\n┖ Version: {version}"
        if os.path.exists("restart_msg_id.txt"):
            with open("restart_msg_id.txt", "r") as f:
                message_id = int(f.read().strip())
            
            await app.edit_message_text(
                chat_id=Config.OWNER_ID,  # Assumes OWNER_ID is the chat where the message was sent
                message_id=message_id,
                text=restart_message
            )
            if Config.LOG_CHANNEL is not None and Config.LOG_CHANNEL != "":
                try:
                    await app.send_message(
                        chat_id=Config.LOG_CHANNEL,
                        text=f"Restarted Successfully!\nDate: {date_formatted}\nTime: {time_formatted}\nTimeZone: Asia/Kolkata\nVersion: {version}"
                    )
                except Exception as e:
                    logger.error("Failed to send restart message to LOG_CHANNEL: %s", e)
                    pass
            if Config.LOG_MEDIA_CHANNEL is not None and Config.LOG_MEDIA_CHANNEL != "":
                try:
                    await app.send_message(
                        chat_id=Config.LOG_MEDIA_CHANNEL,
                        text=f"Restarted Successfully!\nDate: {date_formatted}\nTime: {time_formatted}\nTimeZone: Asia/Kolkata\nVersion: {version}"
                    )
                except Exception as e:
                    logger.error("Failed to send restart message to LOG_MEDIA_CHANNEL: %s", e)
                    pass

            logger.info("Restart message edited successfully.")
            os.remove("restart_msg_id.txt")
        else:
            logger.info("No restart message found.")
    except Exception as e:
        logger.error("Failed to edit restart message: %s", e)

async def main():
    # Initialize your Pyrogram client
    app = Client(
        "TroJanz",
        bot_token=Config.BOT_TOKEN,
        api_id=Config.APP_ID,
        api_hash=Config.API_HASH,
        plugins=dict(root="plugins"),
        workers=300,
        max_concurrent_transmissions=100
    )

    try:
        # Run the edit_restart_message function before starting the bot
        

        # Start the bot
        await app.start()
        me = await app.get_me()
        logger.info(f"{me.username} has started.")
        await edit_restart_message(app)
        # Keep the application running
        await asyncio.Event().wait()

    except Exception as e:
        logger.error("Error occurred: %s", e)
        await app.stop()

if __name__ == "__main__":
    logger.info("Starting bot...")
    asyncio.run(main())<|MERGE_RESOLUTION|>--- conflicted
+++ resolved
@@ -14,11 +14,10 @@
         current_time = datetime.datetime.now(pytz.timezone('Asia/Kolkata'))
         date_formatted = current_time.strftime("%d/%m/%y")
         time_formatted = current_time.strftime("%I:%M:%S %p")
-<<<<<<< HEAD
-        version = "v1.0.1.d"
-=======
-        version = "v1.0.4.m"
->>>>>>> b1d2b20b
+
+
+        version = "v1.0.5.m"
+
         restart_message = f"⌬ Restarted Successfully!\n┠ Date: {date_formatted}\n┠ Time: {time_formatted}\n┠ TimeZone: Asia/Kolkata\n┖ Version: {version}"
         if os.path.exists("restart_msg_id.txt"):
             with open("restart_msg_id.txt", "r") as f:
